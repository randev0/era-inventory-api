name: CI

<<<<<<< HEAD
on:
  push:
    branches: [ main ]
  pull_request:
    branches: [ main ]

concurrency:
  group: ${{ github.workflow }}-${{ github.ref }}
  cancel-in-progress: true

permissions:
  contents: read
  security-events: write
  pull-requests: read

env:
  GO_VERSION: '1.23.x' # set from go.mod
=======
# Disabled - using test.yml for comprehensive CI
on: 
  workflow_dispatch:
>>>>>>> bea5b3d1

jobs:
  lint:
    runs-on: ubuntu-latest
    steps:
      - uses: actions/checkout@v4
      - uses: actions/setup-go@v5
        with: { go-version: ${{ env.GO_VERSION }} }
      - uses: actions/cache@v4
        with:
          path: |
            ~/.cache/go-build
            ~/go/pkg/mod
          key: ${{ runner.os }}-go-${{ hashFiles('**/go.sum') }}
          restore-keys: ${{ runner.os }}-go-
      - uses: golangci/golangci-lint-action@v6
        with: { version: v1.60 }
      - run: golangci-lint run --timeout=5m

  unit-test:
    runs-on: ubuntu-latest
    steps:
      - uses: actions/checkout@v4
      - uses: actions/setup-go@v5
        with: { go-version: ${{ env.GO_VERSION }} }
      - uses: actions/cache@v4
        with:
          path: |
            ~/.cache/go-build
            ~/go/pkg/mod
          key: ${{ runner.os }}-go-${{ hashFiles('**/go.sum') }}
          restore-keys: ${{ runner.os }}-go-
      - name: Unit tests (race + coverage)
        run: go test ./... -race -coverprofile=coverage.out -covermode=atomic
      - uses: actions/upload-artifact@v4
        with: { name: coverage, path: coverage.out }

  integration-test:
    runs-on: ubuntu-latest
    services:
      postgres:
        image: postgres:16-alpine
        ports: ["5432:5432"]
        env:
          POSTGRES_USER: era
          POSTGRES_PASSWORD: era
          POSTGRES_DB: era_test
        options: >-
          --health-cmd="pg_isready -U era -d era_test -h localhost -p 5432"
          --health-interval=5s
          --health-timeout=5s
          --health-retries=10
    env:
      TEST_DATABASE_URL: postgres://era:era@localhost:5432/era_test?sslmode=disable
      INTEGRATION: "1"
    steps:
      - uses: actions/checkout@v4
      - uses: actions/setup-go@v5
        with: { go-version: ${{ env.GO_VERSION }} }
      - name: Install psql client
        run: |
          sudo apt-get update
          sudo apt-get install -y postgresql-client
      - name: CI Doctor
        run: ci/doctor.sh
      - name: Apply migrations
        run: go run ./cmd/testmigrate
      - name: Integration tests
        run: |
<<<<<<< HEAD
          # If your tests need tags, uncomment:
          # go test ./... -tags=integration -v
          go test ./... -v

  security-scan:
    runs-on: ubuntu-latest
    steps:
      - uses: actions/checkout@v4
      - name: Run Trivy
        uses: aquasecurity/trivy-action@0.28.0
        with:
          scan-type: fs
          format: sarif
          output: trivy-results.sarif
          ignore-unfixed: true
          vuln-type: os,library
      - name: Upload Trivy SARIF (skip on untrusted forks)
        if: ${{ github.event_name != 'pull_request' || github.event.pull_request.head.repo.full_name == github.repository }}
        uses: github/codeql-action/upload-sarif@v3
        with: { sarif_file: trivy-results.sarif }

  build:
    needs: [lint, unit-test, integration-test, security-scan]
    runs-on: ubuntu-latest
    steps:
      - uses: actions/checkout@v4
      - uses: actions/setup-go@v5
        with: { go-version: ${{ env.GO_VERSION }} }
      - run: go build -v ./...
=======
          # simple loop to apply SQL files with psql
          for f in db/migrations/*.sql; do
            [ -e "$f" ] || continue
            psql "$DB_DSN" -v ON_ERROR_STOP=1 -f "$f"
          done
      - name: Tests
        run: go test ./internal/... -v

>>>>>>> bea5b3d1
<|MERGE_RESOLUTION|>--- conflicted
+++ resolved
@@ -1,134 +1,117 @@
-name: CI
-
-<<<<<<< HEAD
-on:
-  push:
-    branches: [ main ]
-  pull_request:
-    branches: [ main ]
-
-concurrency:
-  group: ${{ github.workflow }}-${{ github.ref }}
-  cancel-in-progress: true
-
-permissions:
-  contents: read
-  security-events: write
-  pull-requests: read
-
-env:
-  GO_VERSION: '1.23.x' # set from go.mod
-=======
-# Disabled - using test.yml for comprehensive CI
-on: 
-  workflow_dispatch:
->>>>>>> bea5b3d1
-
-jobs:
-  lint:
-    runs-on: ubuntu-latest
-    steps:
-      - uses: actions/checkout@v4
-      - uses: actions/setup-go@v5
-        with: { go-version: ${{ env.GO_VERSION }} }
-      - uses: actions/cache@v4
-        with:
-          path: |
-            ~/.cache/go-build
-            ~/go/pkg/mod
-          key: ${{ runner.os }}-go-${{ hashFiles('**/go.sum') }}
-          restore-keys: ${{ runner.os }}-go-
-      - uses: golangci/golangci-lint-action@v6
-        with: { version: v1.60 }
-      - run: golangci-lint run --timeout=5m
-
-  unit-test:
-    runs-on: ubuntu-latest
-    steps:
-      - uses: actions/checkout@v4
-      - uses: actions/setup-go@v5
-        with: { go-version: ${{ env.GO_VERSION }} }
-      - uses: actions/cache@v4
-        with:
-          path: |
-            ~/.cache/go-build
-            ~/go/pkg/mod
-          key: ${{ runner.os }}-go-${{ hashFiles('**/go.sum') }}
-          restore-keys: ${{ runner.os }}-go-
-      - name: Unit tests (race + coverage)
-        run: go test ./... -race -coverprofile=coverage.out -covermode=atomic
-      - uses: actions/upload-artifact@v4
-        with: { name: coverage, path: coverage.out }
-
-  integration-test:
-    runs-on: ubuntu-latest
-    services:
-      postgres:
-        image: postgres:16-alpine
-        ports: ["5432:5432"]
-        env:
-          POSTGRES_USER: era
-          POSTGRES_PASSWORD: era
-          POSTGRES_DB: era_test
-        options: >-
-          --health-cmd="pg_isready -U era -d era_test -h localhost -p 5432"
-          --health-interval=5s
-          --health-timeout=5s
-          --health-retries=10
-    env:
-      TEST_DATABASE_URL: postgres://era:era@localhost:5432/era_test?sslmode=disable
-      INTEGRATION: "1"
-    steps:
-      - uses: actions/checkout@v4
-      - uses: actions/setup-go@v5
-        with: { go-version: ${{ env.GO_VERSION }} }
-      - name: Install psql client
-        run: |
-          sudo apt-get update
-          sudo apt-get install -y postgresql-client
-      - name: CI Doctor
-        run: ci/doctor.sh
-      - name: Apply migrations
-        run: go run ./cmd/testmigrate
-      - name: Integration tests
-        run: |
-<<<<<<< HEAD
-          # If your tests need tags, uncomment:
-          # go test ./... -tags=integration -v
-          go test ./... -v
-
-  security-scan:
-    runs-on: ubuntu-latest
-    steps:
-      - uses: actions/checkout@v4
-      - name: Run Trivy
-        uses: aquasecurity/trivy-action@0.28.0
-        with:
-          scan-type: fs
-          format: sarif
-          output: trivy-results.sarif
-          ignore-unfixed: true
-          vuln-type: os,library
-      - name: Upload Trivy SARIF (skip on untrusted forks)
-        if: ${{ github.event_name != 'pull_request' || github.event.pull_request.head.repo.full_name == github.repository }}
-        uses: github/codeql-action/upload-sarif@v3
-        with: { sarif_file: trivy-results.sarif }
-
-  build:
-    needs: [lint, unit-test, integration-test, security-scan]
-    runs-on: ubuntu-latest
-    steps:
-      - uses: actions/checkout@v4
-      - uses: actions/setup-go@v5
-        with: { go-version: ${{ env.GO_VERSION }} }
-      - run: go build -v ./...
-=======
-          # simple loop to apply SQL files with psql
-          for f in db/migrations/*.sql; do
-            [ -e "$f" ] || continue
-            psql "$DB_DSN" -v ON_ERROR_STOP=1 -f "$f"
-          done
-      - name: Tests
-        run: go test ./internal/... -v
-
->>>>>>> bea5b3d1
+name: CI
+
+on:
+  push:
+    branches: [ main ]
+  pull_request:
+    branches: [ main ]
+
+concurrency:
+  group: ${{ github.workflow }}-${{ github.ref }}
+  cancel-in-progress: true
+
+permissions:
+  contents: read
+  security-events: write
+  pull-requests: read
+
+env:
+  GO_VERSION: '1.23.x' # set from go.mod
+
+jobs:
+  lint:
+    runs-on: ubuntu-latest
+    steps:
+      - uses: actions/checkout@v4
+      - uses: actions/setup-go@v5
+        with: { go-version: ${{ env.GO_VERSION }} }
+      - uses: actions/cache@v4
+        with:
+          path: |
+            ~/.cache/go-build
+            ~/go/pkg/mod
+          key: ${{ runner.os }}-go-${{ hashFiles('**/go.sum') }}
+          restore-keys: ${{ runner.os }}-go-
+      - uses: golangci/golangci-lint-action@v6
+        with: { version: v1.60 }
+      - run: golangci-lint run --timeout=5m
+
+  unit-test:
+    runs-on: ubuntu-latest
+    steps:
+      - uses: actions/checkout@v4
+      - uses: actions/setup-go@v5
+        with: { go-version: ${{ env.GO_VERSION }} }
+      - uses: actions/cache@v4
+        with:
+          path: |
+            ~/.cache/go-build
+            ~/go/pkg/mod
+          key: ${{ runner.os }}-go-${{ hashFiles('**/go.sum') }}
+          restore-keys: ${{ runner.os }}-go-
+      - name: Unit tests (race + coverage)
+        run: go test ./... -race -coverprofile=coverage.out -covermode=atomic
+      - uses: actions/upload-artifact@v4
+        with: { name: coverage, path: coverage.out }
+
+  integration-test:
+    runs-on: ubuntu-latest
+    services:
+      postgres:
+        image: postgres:16-alpine
+        ports: ["5432:5432"]
+        env:
+          POSTGRES_USER: era
+          POSTGRES_PASSWORD: era
+          POSTGRES_DB: era_test
+        options: >-
+          --health-cmd="pg_isready -U era -d era_test -h localhost -p 5432"
+          --health-interval=5s
+          --health-timeout=5s
+          --health-retries=10
+    env:
+      TEST_DATABASE_URL: postgres://era:era@localhost:5432/era_test?sslmode=disable
+      INTEGRATION: "1"
+    steps:
+      - uses: actions/checkout@v4
+      - uses: actions/setup-go@v5
+        with: { go-version: ${{ env.GO_VERSION }} }
+      - name: Install psql client
+        run: |
+          sudo apt-get update
+          sudo apt-get install -y postgresql-client
+      - name: CI Doctor
+        run: ci/doctor.sh
+      - name: Apply migrations
+        run: go run ./cmd/testmigrate
+      - name: Integration tests
+        run: |
+          # If your tests need tags, uncomment:
+          # go test ./... -tags=integration -v
+          go test ./... -v
+
+  security-scan:
+    runs-on: ubuntu-latest
+    steps:
+      - uses: actions/checkout@v4
+      - name: Run Trivy
+        uses: aquasecurity/trivy-action@0.28.0
+        with:
+          scan-type: fs
+          format: sarif
+          output: trivy-results.sarif
+          ignore-unfixed: true
+          vuln-type: os,library
+      - name: Upload Trivy SARIF (skip on untrusted forks)
+        if: ${{ github.event_name != 'pull_request' || github.event.pull_request.head.repo.full_name == github.repository }}
+        uses: github/codeql-action/upload-sarif@v3
+        with: { sarif_file: trivy-results.sarif }
+
+  build:
+    needs: [lint, unit-test, integration-test, security-scan]
+    runs-on: ubuntu-latest
+    steps:
+      - uses: actions/checkout@v4
+      - uses: actions/setup-go@v5
+        with: { go-version: ${{ env.GO_VERSION }} }
+      - run: go build -v ./...